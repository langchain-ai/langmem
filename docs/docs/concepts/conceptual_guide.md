---
title: Core Concepts
---

# Long-term Memory in LLM Applications

Long-term memory allows agents to remember important information across conversations. LangMem provides ways to extract meaningful details from chats, store them, and use them to improve future interactions. At its core, each memory operation in LangMem follows the same pattern:

1. Accept conversation(s) and current memory state
2. Prompt an LLM to determine how to expand or consolidate the memory state
3. Respond with the updated memory state

The best memory systems are often application-specific. In designing yours, the following questions can serve as a useful guide:

1. **What** [type of content](#memory-types) should your agent learn: facts/knowledge? summary of past events? Rules and style?
2. **When** should the [memories be formed](#writing-memories) (and **who** should form the memories)
3. **Where** should memories [be stored](#storage-system)? (in the prompt? Semantic store?). This largely determines how they will be recalled.

## Types of Memory {#memory-types}

Memory in LLM applications can reflect some of the structure of human memory, with each type serving a distinct purpose in building adaptive, context-aware systems:


| Memory Type | Purpose | Agent Example | Human Example | Typical Storage Pattern |
|-------------|---------|---------------|---------------|-----------------------|
| Semantic | Facts & Knowledge | User preferences; knowledge triplets | Knowing Python is a programming language | Profile or Collection |
| Episodic | Past Experiences | Few-shot examples; Summaries of past conversations | Remembering your first day at work | Collection |
| Procedural | System Behavior | Core personality and response patterns | Knowing how to ride a bicycle | Prompt rules or Collection |

### Semantic Memory: Facts and Knowledge

[Semantic memory](https://en.wikipedia.org/wiki/Semantic_memory) stores the essential facts and other information that ground an agent's responses. Two common representations of semantic memory are collections (to record an unbounded amount of knowledge to be searched at runtime) and profiles (to record task-specific information that follows a strict schema that is easily looked up by user or agent). 

#### Collection

Collections are what most people think of when they imagine agent long-term memory. In this type, memories are stored as individual documents or records. For each new conversation, the memory system can decide to insert new memories to the store. 

<<<<<<< HEAD
Using a collection-type memory adds some complexity to the process of updating your memory state. The system must reconcile new information with previous beliefs, either  _deleting_/_invalidating_ or _updating_/_consolidating_ existing memories. If the system over-extracts, this could lead to reduced precision of memories when your agent needs to search the store. If it under-extracts, this could lead to low recall. LangMem uses a memory enrichment process that strives to balance memory creation and consolidation, while letting you, the developer, customize the instructions to further shift the strength of each.
=======
Using a collection-type memory adds some complexity to the process of updating your memory state. The system must reconcile new information with previous beliefs, either _deleting_/_invalidating_ or _updating_/_consolidating_ existing memories. If the system over-extracts, this could lead to reduced precision of memories when your agent needs to search the store. If it under-extracts, this could lead to low recall. LangMem uses a memory enrichment process that strives to balance memory creation and consolidation, while letting you, the developer, customize the instructions to further shift the strength of each.
>>>>>>> 2d2dc9ff

Finally, memory relevance is more than just semantic similarity. Recall should combine similarity with "importance" of the memory, as well as the memory's "strength", which is a function of how recently/frequently it was used.

![Collection update process](img/update-list.png)

??? example "Extracting semantic memories as collections"

    ??? note "Setup"

        ```python
        from langmem import create_memory_manager
        
        # highlight-next-line
        manager = create_memory_manager(
            "anthropic:claude-3-5-sonnet-latest",
            instructions="Extract all noteworthy facts, events, and relationships. Indicate their importance.",
            # highlight-next-line
            enable_inserts=True,
        )

        # Process a conversation to extract semantic memories
        conversation = [
            {"role": "user", "content": "I work at Acme Corp in the ML team"},
            {"role": "assistant", "content": "I'll remember that. What kind of ML work do you do?"},
            {"role": "user", "content": "Mostly NLP and large language models"}
        ]
        ```

    ```python
    memories = manager.invoke({"messages": conversation})
    # Example memories:
    # [
    #     ExtractedMemory(
    #         id="27e96a9d-8e53-4031-865e-5ec50c1f7ad5",
    #         content=Memory(
    #             content="[IMPORTANT] User prefers to be called Lex (short for Alex) and appreciates"
    #             " casual, witty communication style with relevant emojis."
    #         ),
    #     ),
    #     ExtractedMemory(
    #         id="e2f6b646-cdf1-4be1-bb40-0fd91d25d00f",
    #         content=Memory(
    #             content="[BACKGROUND] Lex is proficient in Python programming and specializes in developing"
    #             " AI systems with a focus on making them sound more natural and less corporate."
    #         ),
    #     ),
    #     ExtractedMemory(
    #         id="c1e03ebb-a393-4e8d-8eb7-b928d8bed510",
    #         content=Memory(
    #             content="[HOBBY] Lex is a competitive speedcuber (someone who solves Rubik's cubes competitively),"
    #             " showing an interest in both technical and recreational puzzle-solving."
    #         ),
    #     ),
    #     ExtractedMemory(
    #         id="ee7fc6e4-0118-425f-8704-6b3145881ff7",
    #         content=Memory(
    #             content="[PERSONALITY] Based on communication style and interests, Lex appears to value authenticity,"
    #             " creativity, and technical excellence while maintaining a fun, approachable demeanor."
    #         ),
    #     ),
    # ]

    ```

#### Profiles

**Profiles** on the other hand are well-scoped for a particular task. Profiles are a single document that represents the current state, like a user's main goals with using an app, their preferred name and response style, etc. When new information arrives, it updates the existing document rather than creating a new one. This approach is ideal when you only care about the latest state and want to avoid remembering extraneous information.

![Profile update process](img/update-profile.png)

??? example "Managing user preferences with profiles"

    ??? note "Setup"

        ```python
        from langmem import create_memory_manager
        from pydantic import BaseModel


        class UserProfile(BaseModel):
            """Save the user's preferences."""
            name: str
            preferred_name: str
            response_style_preference: str
            special_skills: list[str]
            other_preferences: list[str]


        manager = create_memory_manager(
            "anthropic:claude-3-5-sonnet-latest",
            schemas=[UserProfile],
            instructions="Extract user preferences and settings",
            enable_inserts=False,
        )

        # Extract user preferences from a conversation
        conversation = [
            {"role": "user", "content": "Hi! I'm Alex but please call me Lex. I'm a wizard at Python and love making AI systems that don't sound like boring corporate robots 🤖"},
            {"role": "assistant", "content": "Nice to meet you, Lex! Love the anti-corporate-robot stance. How would you like me to communicate with you?"},
            {"role": "user", "content": "Keep it casual and witty - and maybe throw in some relevant emojis when it feels right ✨ Also, besides AI, I do competitive speedcubing!"},
        ]
        ```

    ```python
    profile = manager.invoke({"messages": conversation})[0]
    print(profile)
    # Example profile:
    # ExtractedMemory(
    #     id="6f555d97-387e-4af6-a23f-a66b4e809b0e",
    #     content=UserProfile(
    #         name="Alex",
    #         preferred_name="Lex",
    #         response_style_preference="casual and witty with appropriate emojis",
    #         special_skills=[
    #             "Python programming",
    #             "AI development",
    #             "competitive speedcubing",
    #         ],
    #         other_preferences=[
    #             "prefers informal communication",
    #             "dislikes corporate-style interactions",
    #         ],
    #     ),
    # )
    ```

Choose between profiles and collections based on how you'll use the data: profiles excel when you need quick access to current state and when you have data requirements about what type of information you can store. They are also easy to present to a user for manual editing. Collections are useful when you want to track knowledge across many interactions without loss of information, and when you want to recall certain information contextually rather than every time.

### Episodic Memory: Past Experiences

Episodic memory preserves successful interactions as learning examples that guide future behavior. Unlike semantic memory which stores facts, episodic memory captures the full context of an interaction—the situation, the thought process that led to success, and why that approach worked. These memories help the agent learn from experience, adapting its responses based on what has worked before.

??? example "Defining and extracting episodes"
    
    ??? note "Setup"

        ```python
        from pydantic import BaseModel, Field
        from langmem import create_memory_manager

        class Episode(BaseModel):
            """An episode captures how to handle a specific situation, including the reasoning process
            and what made it successful."""
            
            observation: str = Field(
                ..., 
                description="The situation and relevant context"
            )
            thoughts: str = Field(
                ...,
                description="Key considerations and reasoning process"
            )
            action: str = Field(
                ...,
                description="What was done in response"
            )
            result: str = Field(
                ...,
                description="What happened and why it worked"
            )

        # highlight-next-line
        manager = create_memory_manager(
            "anthropic:claude-3-5-sonnet-latest",
            schemas=[Episode],
            instructions="Extract examples of successful interactions. Include the context, thought process, and why the approach worked.",
            enable_inserts=True,
        )

        # Example conversation
        conversation = [
            {"role": "user", "content": "What's a binary tree? I work with family trees if that helps"},
            {"role": "assistant", "content": "A binary tree is like a family tree, but each parent has at most 2 children. Here's a simple example:\n   Bob\n  /  \\\nAmy  Carl\n\nJust like in family trees, we call Bob the 'parent' and Amy and Carl the 'children'."},
            {"role": "user", "content": "Oh that makes sense! So in a binary search tree, would it be like organizing a family by age?"},
        ]
        ```

    ```python
    # Extract episode(s)
    episodes = manager.invoke({"messages": conversation})
    # Example episode:
    # [
    #     ExtractedMemory(
    #         id="f9194af3-a63f-4d8a-98e9-16c66e649844",
    #         content=Episode(
    #             observation="User struggled debugging a recursive "
    #                         "function for longest path in binary "
    #                         "tree, unclear on logic.",
    #             thoughts="Used explorer in treehouse village "
    #                      "metaphor to explain recursion:\n"
    #                      "- Houses = Nodes\n"
    #                      "- Bridges = Edges\n"
    #                      "- Explorer's path = Traversal",
    #             action="Reframed problem using metaphor, "
    #                    "outlined steps:\n"
    #                    "1. Check left path\n"
    #                    "2. Check right path\n"
    #                    "3. Add 1 for current position\n"
    #                    "Highlighted common bugs",
    #             result="Metaphor helped user understand logic. "
    #                    "Worked because it:\n"
    #                    "1. Made concepts tangible\n"
    #                    "2. Created mental model\n"
    #                    "3. Showed key steps\n"
    #                    "4. Pointed to likely bugs",
    #         ),
    #     )
    # ]
    ```


### Procedural Memory: System Instructions

Procedural memory encodes how an agent should behave and respond. It starts with system prompts that define core behavior, then evolves through feedback and experience. As the agent interacts with users, it refines these instructions, learning which approaches work best for different situations.

![Instructions update process](img/update-instructions.png)

??? example "Optimizing prompts based on feedback"

    ??? note "Setup"

        ```python
        from langmem import create_prompt_optimizer

        # highlight-next-line
        optimizer = create_prompt_optimizer(
            "anthropic:claude-3-5-sonnet-latest",
            kind="metaprompt",
            config={"max_reflection_steps": 3}
        )
        ```
    ```python
    prompt = "You are a helpful assistant."
    trajectory = [
        {"role": "user", "content": "Explain inheritance in Python"},
        {"role": "assistant", "content": "Here's a detailed theoretical explanation..."},
        {"role": "user", "content": "Show me a practical example instead"},
    ]
    optimized = optimizer.invoke({
        "trajectories": [(trajectory, {"user_score": 0})], 
        "prompt": prompt
    })
    print(optimized)
    # You are a helpful assistant with expertise in explaining technical concepts clearly and practically. When explaining programming concepts:

    # 1. Start with a brief, practical explanation supported by a concrete code example
    # 2. If the user requests more theoretical details, provide them after the practical example
    # 3. Always include working code examples for programming-related questions
    # 4. Pay close attention to user preferences - if they ask for a specific approach (like practical examples or theory), adapt your response accordingly
    # 5. Use simple, clear language and break down complex concepts into digestible parts

    # When users ask follow-up questions or request a different approach, immediately adjust your explanation style to match their preferences. If they ask for practical examples, provide them. If they ask for theory, explain the concepts in depth.
    ```



## Writing memories {#writing-memories}

Memories can form in two ways, each suited for different needs. Active formation happens during conversations, enabling immediate updates when critical context emerges. Background formation occurs between interactions, allowing deeper pattern analysis without impacting response time. This dual approach lets you balance responsiveness with thorough learning.

| Formation Type | Latency Impact | Update Speed | Processing Load | Use Case |
|----------------|----------------|--------------|-----------------|-----------|
| Active | Higher | Immediate | During Response | Critical Context Updates |
| Background | None | Delayed | Between/After Calls | Pattern Analysis, Summaries |

![Hot path vs background memory processing](img/hot_path_vs_background.png)

### Conscious Formation

You may want your agent to save memories "in the hot path". This active memory formation happens during the conversation, enabling immediate updates when critical context emerges. This approach is easy to implement and lets the agent itself choose how to store and update its memory. However, it adds perceptible latency to user interactions, and it adds one more obstacle to the agent's ability to satisfy the user's needs.

Check out the ["hot path" quickstart](../hot_path_quickstart.md) for an example of how to use this technique.

### Subconscious Formation

"Subconscious" memory formation refers to the technique of prompting an LLM to reflect on a conversation after it occurs (or after it has been inactive for some period), finding patterns and extracting insights without slowing down the immediate interaction or adding complexity to the agent's tool choice decisions. This approach is perfect for ensuring higher recall of extracted information.

Check out the ["background" quickstart](../background_quickstart.md) for an example of how to use this technique.

## Integration Patterns

LangMem's memory utilities are organized in two layers of integration patterns:

### 1. Core API {#functional-core}

At its heart, LangMem provides functions that transform memory state without side effects. These primitives are the building blocks for memory operations:

- [**Memory Managers**](../reference/memory.md#langmem.create_memory_manager): Extract new memories, update or remove outdated memories, and consolidate and generalize from existing memories based on new conversation information
- [**Prompt Optimizers**](../reference/prompt_optimization.md#langmem.create_prompt_optimizer): Update prompt rules and core behavior based on conversation information (with optional feedback)

These core functions do not depend on any particular database or storage system. You can use them in any application.

### 2. Stateful Integration

<<<<<<< HEAD
The next layer up depends on LangGraph's long-term memory store. These components use the core API above to transform memories that existing in the store and upsert/delete them as needed when new conversation information comes in:
=======
The next layer up depends on LangGraph's long-term memory store. These components use the core API above to transform memories that exist in the store and upsert/delete them as needed when new conversation information comesin:
>>>>>>> 2d2dc9ff

- [**Store Managers**](../reference/memory.md#langmem.create_memory_store_manager): Automatically persist extracted memories
- [**Memory Management Tools**](../reference/tools.md#langmem.create_manage_memory_tool): Give agents direct access to memory operations

Use these if you're using LangGraph Platform or LangGraph OSS, since it's an easy way to add memory capabilities to your agents.


## Storage System {#storage-system}

??? note "Storage is optional"
    
    Remember that LangMem's core functionality is built around that don't require any specific storage layer. The storage features described here are part of LangMem's higher-level integration with LangGraph, useful when you want built-in persistence.


When using LangMem's stateful operators or platform services, the storage system is built on LangGraph's storage primitives, providing a flexible and powerful way to organize and access memories. The storage system is designed around two concepts:

### Memory Namespaces {#memory-namespaces}

Memories are organized into namespaces that allow for natural segmentation of data:

- **Multi-Level Namespaces**: Group memories by organization, user, application, or any other hierarchical structure
- **Contextual Keys**: Identify memories uniquely within their namespace
- **Structured Content**: Store rich, structured data with metadata for better organization

??? example "Organizing memories hierarchically"

    ```python
    # Organize memories by organization -> configurable user -> context
    namespace = ("acme_corp", "{user_id}", "code_assistant")
    ```

Namespaces can include template variables (such as `"{user_id}"`) to be populated at runtime from `configurable` fields in the `RunnableConfig`.
See [how to dynamically configure namespaces](../guides/dynamically_configure_namespaces.md) for an example, or the [NamespaceTemplate](../reference/utils.md#langmem.utils.NamespaceTemplate) reference docs for more details.

### Flexible Retrieval

If you use one of the managed APIs, LangMem will integrate directly with LangGraph's [BaseStore](https://langchain-ai.github.io/langgraph/reference/store/#langgraph.store.base.BaseStore) interface for memory storage and retrieval. The storage system supports multiple ways to retrieve memories:

- [**Direct Access**](https://langchain-ai.github.io/langgraph/reference/store/#langgraph.store.base.BaseStore.get): Get a specific memory by key
- [**Semantic Search**](https://langchain-ai.github.io/langgraph/reference/store/#langgraph.store.base.BaseStore.search): Find memories by semantic similarity
- [**Metadata Filtering**](https://langchain-ai.github.io/langgraph/reference/store/#langgraph.store.base.BaseStore.search): Filter memories by their attributes

For more details on storage capabilities, see the [LangGraph Storage documentation](https://langchain-ai.github.io/langgraph/reference/store/).<|MERGE_RESOLUTION|>--- conflicted
+++ resolved
@@ -35,11 +35,7 @@
 
 Collections are what most people think of when they imagine agent long-term memory. In this type, memories are stored as individual documents or records. For each new conversation, the memory system can decide to insert new memories to the store. 
 
-<<<<<<< HEAD
-Using a collection-type memory adds some complexity to the process of updating your memory state. The system must reconcile new information with previous beliefs, either  _deleting_/_invalidating_ or _updating_/_consolidating_ existing memories. If the system over-extracts, this could lead to reduced precision of memories when your agent needs to search the store. If it under-extracts, this could lead to low recall. LangMem uses a memory enrichment process that strives to balance memory creation and consolidation, while letting you, the developer, customize the instructions to further shift the strength of each.
-=======
 Using a collection-type memory adds some complexity to the process of updating your memory state. The system must reconcile new information with previous beliefs, either _deleting_/_invalidating_ or _updating_/_consolidating_ existing memories. If the system over-extracts, this could lead to reduced precision of memories when your agent needs to search the store. If it under-extracts, this could lead to low recall. LangMem uses a memory enrichment process that strives to balance memory creation and consolidation, while letting you, the developer, customize the instructions to further shift the strength of each.
->>>>>>> 2d2dc9ff
 
 Finally, memory relevance is more than just semantic similarity. Recall should combine similarity with "importance" of the memory, as well as the memory's "strength", which is a function of how recently/frequently it was used.
 
@@ -334,11 +330,7 @@
 
 ### 2. Stateful Integration
 
-<<<<<<< HEAD
-The next layer up depends on LangGraph's long-term memory store. These components use the core API above to transform memories that existing in the store and upsert/delete them as needed when new conversation information comes in:
-=======
-The next layer up depends on LangGraph's long-term memory store. These components use the core API above to transform memories that exist in the store and upsert/delete them as needed when new conversation information comesin:
->>>>>>> 2d2dc9ff
+The next layer up depends on LangGraph's long-term memory store. These components use the core API above to transform memories that exist in the store and upsert/delete them as needed when new conversation information comes in:
 
 - [**Store Managers**](../reference/memory.md#langmem.create_memory_store_manager): Automatically persist extracted memories
 - [**Memory Management Tools**](../reference/tools.md#langmem.create_manage_memory_tool): Give agents direct access to memory operations
